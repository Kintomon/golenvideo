// Copyright (c) 2020 by Juliusz Chroboczek.

// This is not open source software.  Copy it, and I'll break into your
// house and tell your three year-old that Santa doesn't exist.

'use strict';

/** @type {string} */
let group;

/** @type {ServerConnection} */
let serverConnection;

/**
 * @typedef {Object} userpass
 * @property {string} username
 * @property {string} password
 */

/* Some browsers disable session storage when cookies are disabled,
   we fall back to a global variable. */
/**
 * @type {userpass}
 */
let fallbackUserPass = null;


/**
 * @param {string} username
 * @param {string} password
 */
function storeUserPass(username, password) {
    let userpass = {username: username, password: password};
    try {
        window.sessionStorage.setItem('userpass', JSON.stringify(userpass));
        fallbackUserPass = null;
    } catch(e) {
        console.warn("Couldn't store password:", e);
        fallbackUserPass = userpass;
    }
}

/**
 * Returns null if the user hasn't logged in yet.
 *
 * @returns {userpass}
 */
function getUserPass() {
    /** @type{userpass} */
    let userpass;
    try {
        let json = window.sessionStorage.getItem('userpass');
        userpass = JSON.parse(json);
    } catch(e) {
        console.warn("Couldn't retrieve password:", e);
        userpass = fallbackUserPass;
    }
    return userpass || null;
}

/**
 * Return null if the user hasn't logged in yet.
 *
 * @returns {string}
 */
function getUsername() {
    let userpass = getUserPass();
    if(!userpass)
        return null;
    return userpass.username;
}

/**
 * @typedef {Object} settings
 * @property {boolean} [localMute]
 * @property {string} [video]
 * @property {string} [audio]
 * @property {string} [send]
 * @property {string} [request]
 * @property {boolean} [activityDetection]
 * @property {boolean} [blackboardMode]
 * @property {boolean} [studioMode]
 */

/** @type{settings} */
let fallbackSettings = null;

/**
 * @param {settings} settings
 */
function storeSettings(settings) {
    try {
        window.sessionStorage.setItem('settings', JSON.stringify(settings));
        fallbackSettings = null;
    } catch(e) {
        console.warn("Couldn't store password:", e);
        fallbackSettings = settings;
    }
}

/**
 * This always returns a dictionary.
 *
 * @returns {settings}
 */
function getSettings() {
    /** @type {settings} */
    let settings;
    try {
        let json = window.sessionStorage.getItem('settings');
        settings = JSON.parse(json);
    } catch(e) {
        console.warn("Couldn't retrieve password:", e);
        settings = fallbackSettings;
    }
    return settings || {};
}

/**
 * @param {settings} settings
 */
function updateSettings(settings) {
    let s = getSettings();
    for(let key in settings)
        s[key] = settings[key];
    storeSettings(s);
}

/**
 * @param {string} key
 * @param {any} value
 */
function updateSetting(key, value) {
    let s = {};
    s[key] = value;
    updateSettings(s);
}

/**
 * @param {string} key
 */
function delSetting(key) {
    let s = getSettings();
    if(!(key in s))
        return;
    delete(s[key]);
    storeSettings(s)
}

/**
 * @param {string} id
 */
function getSelectElement(id) {
    let elt = document.getElementById(id);
    if(!elt || !(elt instanceof HTMLSelectElement))
        throw new Error(`Couldn't find ${id}`);
    return elt;
}

/**
 * @param {string} id
 */
function getInputElement(id) {
    let elt = document.getElementById(id);
    if(!elt || !(elt instanceof HTMLInputElement))
        throw new Error(`Couldn't find ${id}`);
    return elt;
}

/**
 * @param {string} id
 */
function getButtonElement(id) {
    let elt = document.getElementById(id);
    if(!elt || !(elt instanceof HTMLButtonElement))
        throw new Error(`Couldn't find ${id}`);
    return elt;
}

function reflectSettings() {
    let settings = getSettings();
    let store = false;

    setLocalMute(settings.localMute);

    let videoselect = getSelectElement('videoselect');
    if(!settings.video || !selectOptionAvailable(videoselect, settings.video)) {
        settings.video = selectOptionDefault(videoselect);
        store = true;
    }
    videoselect.value = settings.video;

    let audioselect = getSelectElement('audioselect');
    if(!settings.audio || !selectOptionAvailable(audioselect, settings.audio)) {
        settings.audio = selectOptionDefault(audioselect);
        store = true;
    }
    audioselect.value = settings.audio;

    if(settings.request)
        getSelectElement('requestselect').value = settings.request;
    else {
        settings.request = getSelectElement('requestselect').value;
        store = true;
    }

    if(settings.send)
        getSelectElement('sendselect').value = settings.send;
    else {
        settings.send = getSelectElement('sendselect').value;
        store = true;
    }

    getInputElement('activitybox').checked = settings.activityDetection;

    getInputElement('blackboardbox').checked = settings.blackboardMode;

    getInputElement('studiobox').checked = settings.studioMode;

    if(store)
        storeSettings(settings);

}

function showVideo() {
    let width = window.innerWidth;
    let video_container = document.getElementById('video-container');
    video_container.classList.remove('no-video');
    if (width <= 768)
        document.getElementById('collapse-video').style.display = "block";
}

/**
 * @param {boolean} [force]
 */
function hideVideo(force) {
    let mediadiv = document.getElementById('peers');
    if(mediadiv.childElementCount > 0 && !force)
        return;
    let video_container = document.getElementById('video-container');
    video_container.classList.add('no-video');
    let left = document.getElementById("left");
    if (left.style.display !== "none") {
        // hide all video buttons used to switch video on mobile layout
        closeVideoControls();
    }
}

function closeVideoControls() {
    // hide all video buttons used to switch video on mobile layout
    document.getElementById('switch-video').style.display = "";
    document.getElementById('collapse-video').style.display = "";
}

/**
  * @param{boolean} connected
  */
function setConnected(connected) {
    let statspan = document.getElementById('statspan');
    let userbox = document.getElementById('user');
    let connectionbox = document.getElementById('login-container');
    if(connected) {
        resetUsers();
        clearChat();
        statspan.textContent = 'Connected';
        statspan.classList.remove('disconnected');
        statspan.classList.add('connected');
        userbox.classList.remove('invisible');
        connectionbox.classList.add('invisible');
        displayUsername();
    } else {
        resetUsers();
        let userpass = getUserPass();
        getInputElement('username').value =
            userpass ? userpass.username : '';
        getInputElement('password').value =
            userpass ? userpass.password : '';
        statspan.textContent = 'Disconnected';
        statspan.classList.remove('connected');
        statspan.classList.add('disconnected');
        userbox.classList.add('invisible');
        connectionbox.classList.remove('invisible');
        clearUsername();
        displayError("Disconnected!", "error");
        hideVideo();
        closeVideoControls();
    }
}

/** @this {ServerConnection} */
function gotConnected() {
    setConnected(true);
    let up = getUserPass();
    this.login(up.username, up.password);
    this.join(group);
    this.request(getSettings().request);
}

/**
 * @this {ServerConnection}
 * @param {number} code
 * @param {string} reason
 */
function gotClose(code, reason) {
    delUpMediaKind(null);
    setConnected(false);
    if(code != 1000) {
        console.warn('Socket close', code, reason);
    }
}

/**
 * @this {ServerConnection}
 * @param {Stream} c
 */
function gotDownStream(c) {
    c.onclose = function() {
        delMedia(c.id);
    };
    c.onerror = function(e) {
        console.error(e);
        displayError(e);
    }
    c.ondowntrack = function(track, transceiver, label, stream) {
        setMedia(c, false);
    }
    c.onlabel = function(label) {
        setLabel(c);
    }
    c.onstatus = function(status) {
        setMediaStatus(c);
    }
    c.onstats = gotDownStats;
    if(getSettings().activityDetection)
        c.setStatsInterval(activityDetectionInterval);
}

// Store current browser viewport height in css variable
function setViewportHeight() {
    document.documentElement.style.setProperty(
        '--vh', `${window.innerHeight/100}px`,
    );
    // Ajust video component size
    resizePeers();
}
setViewportHeight();

// On resize and orientation change, we update viewport height
addEventListener('resize', setViewportHeight);
addEventListener('orientationchange', setViewportHeight);

getButtonElement('presentbutton').onclick = function(e) {
    e.preventDefault();
    addLocalMedia();
};

getButtonElement('unpresentbutton').onclick = function(e) {
    e.preventDefault();
    delUpMediaKind('local');
    resizePeers();
};

function changePresentation() {
    let id = findUpMedia('local');
    if(id) {
        addLocalMedia(id);
    }
}

/**
 * @param {string} id
 * @param {boolean} visible
 */
function setVisibility(id, visible) {
    let elt = document.getElementById(id);
    if(visible)
        elt.classList.remove('invisible');
    else
        elt.classList.add('invisible');
}

function setButtonsVisibility() {
    let permissions = serverConnection.permissions;
    let local = !!findUpMedia('local');
    let share = !!findUpMedia('screenshare');

    // don't allow multiple presentations
    setVisibility('presentbutton', permissions.present && !local);
    setVisibility('unpresentbutton', local);

    // allow multiple shared documents
    setVisibility('sharebutton', permissions.present &&
                  ('getDisplayMedia' in navigator.mediaDevices));
    setVisibility('unsharebutton', share);

    setVisibility('mediaoptions', permissions.present);
}

/**
 * @param {boolean} mute
 */
function setLocalMute(mute) {
    muteLocalTracks(mute);
    let button = document.getElementById('mutebutton');
    let icon = button.querySelector("span .fa");
    if(mute){
        icon.classList.add('fa-microphone-slash');
        icon.classList.remove('fa-microphone');
        button.classList.add('muted');
    } else {
        icon.classList.remove('fa-microphone-slash');
        icon.classList.add('fa-microphone');
        button.classList.remove('muted');
    }
}

getSelectElement('videoselect').onchange = function(e) {
    e.preventDefault();
    if(!(this instanceof HTMLSelectElement))
        throw new Error('Unexpected type for this');
    updateSettings({video: this.value});
    changePresentation();
};

getSelectElement('audioselect').onchange = function(e) {
    e.preventDefault();
    if(!(this instanceof HTMLSelectElement))
        throw new Error('Unexpected type for this');
    updateSettings({audio: this.value});
    changePresentation();
};

getInputElement('blackboardbox').onchange = function(e) {
    e.preventDefault();
    if(!(this instanceof HTMLInputElement))
        throw new Error('Unexpected type for this');
    updateSettings({blackboardMode: this.checked});
    changePresentation();
}

getInputElement('studiobox').onchange = function(e) {
    e.preventDefault();
    if(!(this instanceof HTMLInputElement))
        throw new Error('Unexpected type for this');
    updateSettings({studioMode: this.checked});
    changePresentation();
}

document.getElementById('mutebutton').onclick = function(e) {
    e.preventDefault();
    let localMute = getSettings().localMute;
    localMute = !localMute;
    updateSettings({localMute: localMute})
    setLocalMute(localMute);
}

document.getElementById('sharebutton').onclick = function(e) {
    e.preventDefault();
    addShareMedia();
};

document.getElementById('unsharebutton').onclick = function(e) {
    e.preventDefault();
    delUpMediaKind('screenshare');
    resizePeers();
}

/** @returns {number} */
function getMaxVideoThroughput() {
    let v = getSettings().send;
    switch(v) {
    case 'lowest':
        return 150000;
    case 'low':
        return 300000;
    case 'normal':
        return 700000;
    case 'unlimited':
        return null;
    default:
        console.error('Unknown video quality', v);
        return 700000;
    }
}

getSelectElement('sendselect').onchange = async function(e) {
    if(!(this instanceof HTMLSelectElement))
        throw new Error('Unexpected type for this');
    updateSettings({send: this.value});
    let t = getMaxVideoThroughput();
    for(let id in serverConnection.up) {
        let c = serverConnection.up[id];
        if(c.kind === 'local')
            await setMaxVideoThroughput(c, t);
    }
}

getSelectElement('requestselect').onchange = function(e) {
    e.preventDefault();
    if(!(this instanceof HTMLSelectElement))
        throw new Error('Unexpected type for this');
    updateSettings({request: this.value});
    serverConnection.request(this.value);
};

const activityDetectionInterval = 200;
const activityDetectionPeriod = 700;
const activityDetectionThreshold = 0.2;

getInputElement('activitybox').onchange = function(e) {
    if(!(this instanceof HTMLInputElement))
        throw new Error('Unexpected type for this');
    updateSettings({activityDetection: this.checked});
    for(let id in serverConnection.down) {
        let c = serverConnection.down[id];
        if(this.checked)
            c.setStatsInterval(activityDetectionInterval);
        else {
            c.setStatsInterval(0);
            setActive(c, false);
        }
    }
}

/**
 * @this {Stream}
 * @param {Object<string,any>} stats
 */
function gotUpStats(stats) {
    let c = this;

    let text = '';

    c.pc.getSenders().forEach(s => {
        let tid = s.track && s.track.id;
        let stats = tid && c.stats[tid];
        let rate = stats && stats['outbound-rtp'] && stats['outbound-rtp'].rate;
        if(typeof rate === 'number') {
            if(text)
                text = text + ' + ';
            text = text + Math.round(rate / 1000) + 'kbps';
        }
    });

    setLabel(c, text);
}

/**
 * @param {Stream} c
 * @param {boolean} value
 */
function setActive(c, value) {
    let peer = document.getElementById('peer-' + c.id);
    if(value)
        peer.classList.add('peer-active');
    else
        peer.classList.remove('peer-active');
}

/**
 * @this {Stream}
 * @param {Object<string,any>} stats
 */
function gotDownStats(stats) {
    if(!getInputElement('activitybox').checked)
        return;

    let c = this;

    let maxEnergy = 0;

    c.pc.getReceivers().forEach(r => {
        let tid = r.track && r.track.id;
        let s = tid && stats[tid];
        let energy = s && s['track'] && s['track'].audioEnergy;
        if(typeof energy === 'number')
            maxEnergy = Math.max(maxEnergy, energy);
    });

    // totalAudioEnergy is defined as the integral of the square of the
    // volume, so square the threshold.
    if(maxEnergy > activityDetectionThreshold * activityDetectionThreshold) {
        c.userdata.lastVoiceActivity = Date.now();
        setActive(c, true);
    } else {
        let last = c.userdata.lastVoiceActivity;
        if(!last || Date.now() - last > activityDetectionPeriod)
            setActive(c, false);
    }
}

/**
 * @param {HTMLSelectElement} select
 * @param {string} label
 * @param {string} [value]
 */
function addSelectOption(select, label, value) {
    if(!value)
        value = label;
    for(let i = 0; i < select.children.length; i++) {
        let child = select.children[i];
        if(!(child instanceof HTMLOptionElement)) {
            console.warn('Unexpected select child');
            continue;
        }
        if(child.value === value) {
            if(child.label !== label) {
                child.label = label;
            }
            return;
        }
    }

    let option = document.createElement('option');
    option.value = value;
    option.textContent = label;
    select.appendChild(option);
}

/**
 * @param {HTMLSelectElement} select
 * @param {string} value
 */
function selectOptionAvailable(select, value) {
    let children = select.children;
    for(let i = 0; i < children.length; i++) {
        let child = select.children[i];
        if(!(child instanceof HTMLOptionElement)) {
            console.warn('Unexpected select child');
            continue;
        }
        if(child.value === value)
            return true;
    }
    return false;
}

/**
 * @param {HTMLSelectElement} select
 * @returns {string}
 */
function selectOptionDefault(select) {
    /* First non-empty option. */
    for(let i = 0; i < select.children.length; i++) {
        let child = select.children[i];
        if(!(child instanceof HTMLOptionElement)) {
            console.warn('Unexpected select child');
            continue;
        }
        if(child.value)
            return child.value;
    }
    /* The empty option is always available. */
    return '';
}

/* media names might not be available before we call getDisplayMedia.  So
   we call this twice, the second time to update the menu with user-readable
   labels. */
/** @type {boolean} */
let mediaChoicesDone = false;

/**
 * @param{boolean} done
 */
async function setMediaChoices(done) {
    if(mediaChoicesDone)
        return;

    let devices = [];
    try {
        devices = await navigator.mediaDevices.enumerateDevices();
    } catch(e) {
        console.error(e);
        return;
    }

    let cn = 1, mn = 1;

    devices.forEach(d => {
        let label = d.label;
        if(d.kind === 'videoinput') {
            if(!label)
                label = `Camera ${cn}`;
            addSelectOption(getSelectElement('videoselect'),
                            label, d.deviceId);
            cn++;
        } else if(d.kind === 'audioinput') {
            if(!label)
                label = `Microphone ${mn}`;
            addSelectOption(getSelectElement('audioselect'),
                            label, d.deviceId);
            mn++;
        }
    });

    mediaChoicesDone = done;
}


/**
 * @param {string} [id]
 */
function newUpStream(id) {
    let c = serverConnection.newUpStream(id);
    c.onstatus = function(status) {
        setMediaStatus(c);
    }
    c.onerror = function(e) {
        console.error(e);
        displayError(e);
        delUpMedia(c);
    }
    c.onabort = function() {
        delUpMedia(c);
    }
    c.onnegotiationcompleted = function() {
        setMaxVideoThroughput(c, getMaxVideoThroughput())
    }
    return c;
}

/**
 * @param {Stream} c
 * @param {number} [bps]
 */
async function setMaxVideoThroughput(c, bps) {
    let senders = c.pc.getSenders();
    for(let i = 0; i < senders.length; i++) {
        let s = senders[i];
        if(!s.track || s.track.kind !== 'video')
            continue;
        let p = s.getParameters();
        if(!p.encodings)
            p.encodings = [{}];
        p.encodings.forEach(e => {
            if(bps > 0)
                e.maxBitrate = bps;
            else
                delete e.maxBitrate;
        });
        try {
            await s.setParameters(p);
        } catch(e) {
            console.error(e);
        }
    }
}

/**
 * @param {string} [id]
 * @param {boolean} [disableVideo]
 */
async function addLocalMedia(id, disableVideo) {
    if(!getUserPass())
        return;

    let settings = getSettings();

    let audio = settings.audio ? {deviceId: settings.audio} : false;
    let video = false;
    if (!disableVideo)
        video = settings.video ? {deviceId: settings.video} : false;

    if(audio) {
        if(settings.studioMode) {
            audio.echoCancellation = false;
            audio.noiseSuppression = false;
            audio.channelCount = 2;
            audio.latency = 0.01;
            audio.autoGainControl = false;
        }
    }

    if(video) {
        if(settings.blackboardMode) {
            video.width = { min: 640, ideal: 1920 };
            video.height = { min: 400, ideal: 1080 };
        }
    }

    let old = id && serverConnection.up[id];

    if(!audio && !video) {
        if(old)
            delUpMedia(old);
        return;
    }

    if(old)
        stopUpMedia(old);

    let constraints = {audio: audio, video: video};
    /** @type {MediaStream} */
    let stream = null;
    try {
        stream = await navigator.mediaDevices.getUserMedia(constraints);
    } catch(e) {
        displayError(e);
        if(old)
            delUpMedia(old);
        return;
    }

    setMediaChoices(true);

    let c = newUpStream(id);

    c.kind = 'local';
    c.stream = stream;
    let mute = getSettings().localMute;
    stream.getTracks().forEach(t => {
        c.labels[t.id] = t.kind
        if(t.kind == 'audio') {
            if(mute)
                t.enabled = false;
        } else if(t.kind == 'video') {
            if(settings.blackboardMode) {
                /** @ts-ignore */
                t.contentHint = 'detail';
            }
        }
        c.pc.addTrack(t, stream);
    });

    c.onstats = gotUpStats;
    c.setStatsInterval(2000);
    await setMedia(c, true);
    setButtonsVisibility();
}

let safariWarningDone = false;

async function addShareMedia() {
    if(!getUserPass())
        return;

    /** @type {MediaStream} */
    let stream = null;
    try {
        if(!('getDisplayMedia' in navigator.mediaDevices))
            throw new Error('Your browser does not support screen sharing');
        /** @ts-ignore */
        stream = await navigator.mediaDevices.getDisplayMedia({video: true});
    } catch(e) {
        console.error(e);
        displayError(e);
        return;
    }

    if(!safariWarningDone) {
        let ua = navigator.userAgent.toLowerCase();
        if(ua.indexOf('safari') >= 0 && ua.indexOf('chrome') < 0) {
            displayWarning('Screen sharing under Safari is experimental.  ' +
                           'Please use a different browser if possible.');
        }
        safariWarningDone = true;
    }

    let c = newUpStream();
    c.kind = 'screenshare';
    c.stream = stream;
    stream.getTracks().forEach(t => {
        c.pc.addTrack(t, stream);
        t.onended = e => {
            delUpMedia(c);
        };
        c.labels[t.id] = 'screenshare';
    });
    c.onstats = gotUpStats;
    c.setStatsInterval(2000);
    await setMedia(c, true);
    setButtonsVisibility()
}

/**
 * @param {Stream} c
 */
function stopUpMedia(c) {
    if(!c.stream)
        return;
    c.stream.getTracks().forEach(t => {
        try {
            t.stop();
        } catch(e) {
        }
    });
}

/**
 * @param {Stream} c
 */
function delUpMedia(c) {
    stopUpMedia(c);
    try {
        delMedia(c.id);
    } catch(e) {
        console.warn(e);
    }
    c.close(true);
    delete(serverConnection.up[c.id]);
    setButtonsVisibility()
}

/**
 * delUpMediaKind reoves all up media of the given kind.  If kind is
 * falseish, it removes all up media.
 * @param {string} kind
*/
function delUpMediaKind(kind) {
    for(let id in serverConnection.up) {
        let c = serverConnection.up[id];
        if(kind && c.kind != kind)
            continue
        c.close(true);
        delMedia(id);
        delete(serverConnection.up[id]);
    }

    setButtonsVisibility();
    hideVideo();
}

/**
 * @param {string} kind
 */
function findUpMedia(kind) {
    for(let id in serverConnection.up) {
        if(serverConnection.up[id].kind === kind)
            return id;
    }
    return null;
}

/**
 * @param {boolean} mute
 */
function muteLocalTracks(mute) {
    if(!serverConnection)
        return;
    for(let id in serverConnection.up) {
        let c = serverConnection.up[id];
        if(c.kind === 'local') {
            let stream = c.stream;
            stream.getTracks().forEach(t => {
                if(t.kind === 'audio') {
                    t.enabled = !mute;
                }
            });
        }
    }
}

/**
 * @param {Stream} c
 * @param {boolean} isUp
 */
function setMedia(c, isUp) {
    let peersdiv = document.getElementById('peers');
    let settings = getSettings();
    let local_media;

    for(let id in serverConnection.up) {
        if (id === c.id) {
          local_media = serverConnection.up[id];
        }
    }

    let div = document.getElementById('peer-' + c.id);
    if(!div) {
        div = document.createElement('div');
        div.id = 'peer-' + c.id;
        div.classList.add('peer');
        peersdiv.appendChild(div);
    }

    let media = /** @type {HTMLVideoElement} */
        (document.getElementById('media-' + c.id));
    if(!media) {
        media = document.createElement('video');
        media.id = 'media-' + c.id;
        media.classList.add('media');
        media.autoplay = true;
        /** @ts-ignore */
        media.playsinline = true;
        media.controls = false;
        if(isUp)
            media.muted = true;
        div.appendChild(media);
    }

    let label = document.getElementById('label-' + c.id);
    if(!label) {
        label = document.createElement('div');
        label.id = 'label-' + c.id;
        label.classList.add('label');
        div.appendChild(label);
    }

    let template = document.getElementById('videocontrols-template')
        .firstElementChild;
    let top_template = document.getElementById('top-videocontrols-template')
        .firstElementChild;

    let top_controls = document.getElementById('topcontrols-' + c.id);
    if (template && !top_controls) {
        top_controls = top_template.cloneNode(true);
        top_controls.id = 'topcontrols-' + c.id;
        div.appendChild(top_controls);
    }
    let controls = document.getElementById('controls-' + c.id);
    if (template && !controls) {
        controls = template.cloneNode(true);
        controls.id = 'controls-' + c.id;
        div.appendChild(controls);
        if(media.muted) {
            let volume = controls.querySelector(".fa-volume-up");
            if (volume) {
                volume.classList.remove("fa-volume-up");
                volume.classList.add("fa-volume-off");
            }
        }
        let camera = controls.querySelector("span.camera");
        if (local_media && local_media.kind === "local") {
            if (!settings.video) {
                if (camera)
                    camera.classList.add("camera-off");
            }
        } else
            camera.remove();
    }

    media.srcObject = c.stream;
    setLabel(c);
    setMediaStatus(c);

    showVideo();
    resizePeers();
    registerControlEvent(div.id);
}

/**
 * @param {HTMLVideoElement} video
 */
async function videoPIP(video) {
    if (video.requestPictureInPicture) {
        await video.requestPictureInPicture();
    } else {
        displayWarning("Video PIP Mode not supported!");
    }
}

/**
 * @param {HTMLElement} target
 */
function getParentVideo(target) {
    // target is the <i> element, parent the div <div><span><i/></span></div>
    let control = target.parentElement.parentElement;
    let id = control.id.split('-')[1];
    let media = /** @type {HTMLVideoElement} */
        (document.getElementById('media-' + id));
    if (!media) {
        displayError("Cannot find media!");
    }
    return media;
}

/**
 * @param {string} peerid
 */
function registerControlEvent(peerid) {
  let settings = getSettings();
  let peer = document.getElementById(peerid);
  //Add event listener when a video component is added to the DOM
  peer.querySelector("span.volume").onclick = function(event) {
      event.preventDefault();
      let video = getParentVideo(event.target);
      if (event.target.className.indexOf("fa-volume-off") !== -1) {
          event.target.classList.remove("fa-volume-off");
          event.target.classList.add("fa-volume-up");
          video.muted = false;
      } else {
          event.target.classList.remove("fa-volume-up");
          event.target.classList.add("fa-volume-off");
          // mute video sound
          video.muted = true;
      }
  };

  peer.querySelector("span.pip").onclick = function(event) {
      event.preventDefault();
      let video = getParentVideo(event.target);
      videoPIP(video);
  };

  peer.querySelector("span.fullscreen").onclick = function(event) {
      event.preventDefault();
      let video = getParentVideo(event.target);
      if (video.requestFullscreen) {
          video.requestFullscreen();
      } else {
          displayWarning("Video Fullscreen not supported!");
      }
  };

  let camera = peer.querySelector("span.camera");
  if (camera) {
      peer.querySelector("span.camera").onclick = function(event) {
          event.preventDefault();
          let video = getParentVideo(event.target);
          let id = video.id.split("-")[1];
          if (!settings.video)
              return;
          if (event.target.getAttribute("data-type") === "bt-camera") {
              addLocalMedia(id, true);
              event.target.setAttribute("data-type", "bt-camera-off");
              event.target.parentElement.classList.add("disabled");
          } else {
              event.target.setAttribute("data-type", "bt-camera");
              event.target.parentElement.classList.remove("disabled");
              addLocalMedia(id);
          }
      };
  }
}


/**
 * @param {string} id
 */
function delMedia(id) {
    let mediadiv = document.getElementById('peers');
    let peer = document.getElementById('peer-' + id);
    if(!peer)
        throw new Error('Removing unknown media');

    let media = /** @type{HTMLVideoElement} */
        (document.getElementById('media-' + id));

    media.srcObject = null;
    mediadiv.removeChild(peer);

    resizePeers();
    hideVideo();
}

/**
 * @param {Stream} c
 */
function setMediaStatus(c) {
    let state = c && c.pc && c.pc.iceConnectionState;
    let good = state === 'connected' || state === 'completed';

    let media = document.getElementById('media-' + c.id);
    if(!media) {
        console.warn('Setting status of unknown media.');
        return;
    }
    if(good)
        media.classList.remove('media-failed');
    else
        media.classList.add('media-failed');
}


/**
 * @param {Stream} c
 * @param {string} [fallback]
 */
function setLabel(c, fallback) {
    let label = document.getElementById('label-' + c.id);
    if(!label)
        return;
    let l = c.label;
    if(l) {
        label.textContent = l;
        label.classList.remove('label-fallback');
    } else if(fallback) {
        label.textContent = fallback;
        label.classList.add('label-fallback');
    } else {
        label.textContent = '';
        label.classList.remove('label-fallback');
    }
}

function resizePeers() {
    // Window resize can call this method too early
    if (!serverConnection)
        return;
    let count =
        Object.keys(serverConnection.up).length +
        Object.keys(serverConnection.down).length;
    let peers = document.getElementById('peers');
    let columns = Math.ceil(Math.sqrt(count));
    if (!count)
        // No video, nothing to resize.
        return;
    let container = document.getElementById("video-container");
    // Peers div has total padding of 40px, we remove 40 on offsetHeight
    // Grid has row-gap of 5px
    let rows = Math.ceil(count / columns);
    let margins = (rows - 1) * 5 + 40;

    if (count <= 2 && container.offsetHeight > container.offsetWidth) {
        peers.style['grid-template-columns'] = "repeat(1, 1fr)";
        rows = count;
    } else {
        peers.style['grid-template-columns'] = `repeat(${columns}, 1fr)`;
    }
    if (count === 1)
        return;
    let max_video_height = (peers.offsetHeight - margins) / rows;
    let media_list = peers.querySelectorAll(".media");
    for(let i = 0; i < media_list.length; i++) {
        let media = media_list[i];
        if(!(media instanceof HTMLMediaElement)) {
            console.warn('Unexpected media');
            continue;
        }
        media.style['max-height'] = max_video_height + "px";
    }
}

/** @type{Object<string,string>} */
let users = {};

/**
 * Lexicographic order, with case differences secondary.
 * @param{string} a
 * @param{string} b
 */
function stringCompare(a, b) {
    let la = a.toLowerCase()
    let lb = b.toLowerCase()
    if(la < lb)
        return -1;
    else if(la > lb)
        return +1;
    else if(a < b)
        return -1;
    else if(a > b)
        return +1;
    return 0
}

/**
 * @param {string} id
 * @param {string} name
 */
function addUser(id, name) {
    if(!name)
        name = null;
    if(id in users)
        throw new Error('Duplicate user id');
    users[id] = name;

    let div = document.getElementById('users');
    let user = document.createElement('div');
    user.id = 'user-' + id;
    user.classList.add("user-p");
    user.textContent = name ? name : '(anon)';

    if(name) {
        let us = div.children;
        for(let i = 0; i < us.length; i++) {
            let child = us[i];
            let childname = users[child.id.slice('user-'.length)] || null;
            if(!childname || stringCompare(childname, name) > 0) {
                div.insertBefore(user, child);
                return;
            }
        }
    }
    div.appendChild(user);
}

/**
 * @param {string} id
 * @param {string} name
 */
function delUser(id, name) {
    if(!name)
        name = null;
    if(!(id in users))
        throw new Error('Unknown user id');
    if(users[id] !== name)
        throw new Error('Inconsistent user name');
    delete(users[id]);
    let div = document.getElementById('users');
    let user = document.getElementById('user-' + id);
    div.removeChild(user);
}

function resetUsers() {
    for(let id in users)
        delUser(id, users[id]);
}

/**
 * @param {string} id
 * @param {string} kind
 * @param {string} name
 */
function gotUser(id, kind, name) {
    switch(kind) {
    case 'add':
        addUser(id, name);
        break;
    case 'delete':
        delUser(id, name);
        break;
    default:
        console.warn('Unknown user kind', kind);
        break;
    }
}

function displayUsername() {
    let userpass = getUserPass();
    let text = '';
    if(userpass && userpass.username)
        text = 'as ' + userpass.username;
    if(serverConnection.permissions.op && serverConnection.permissions.present)
        text = text + ' (op, presenter)';
    else if(serverConnection.permissions.op)
        text = text + ' (op)';
    else if(serverConnection.permissions.present)
        text = text + ' (presenter)';
    document.getElementById('userspan').textContent = text;
}

function clearUsername() {
    document.getElementById('userspan').textContent = '';
}

/**
 * @param {Object<string,boolean>} perms
 */
function gotPermissions(perms) {
    displayUsername();
    setButtonsVisibility();
    if(serverConnection.permissions.present)
        displayMessage("Press Present to enable your camera or microphone");
}

const urlRegexp = /https?:\/\/[-a-zA-Z0-9@:%/._\\+~#=?]+[-a-zA-Z0-9@:%/_\\+~#=]/g;

/**
 * @param {string} line
 * @returns {(Text|HTMLElement)[]}
 */
function formatLine(line) {
    let r = new RegExp(urlRegexp);
    let result = [];
    let pos = 0;
    while(true) {
        let m = r.exec(line);
        if(!m)
            break;
        result.push(document.createTextNode(line.slice(pos, m.index)));
        let a = document.createElement('a');
        a.href = m[0];
        a.textContent = m[0];
        a.target = '_blank';
        a.rel = 'noreferrer noopener';
        result.push(a);
        pos = m.index + m[0].length;
    }
    result.push(document.createTextNode(line.slice(pos)));
    return result;
}

/**
 * @param {string[]} lines
 * @returns {HTMLElement}
 */
function formatLines(lines) {
    let elts = [];
    if(lines.length > 0)
        elts = formatLine(lines[0]);
    for(let i = 1; i < lines.length; i++) {
        elts.push(document.createElement('br'));
        elts = elts.concat(formatLine(lines[i]));
    }
    let elt = document.createElement('p');
    elts.forEach(e => elt.appendChild(e));
    return elt;
}

/**
 * @param {number} time
 * @returns {string}
 */
function formatTime(time) {
    let delta = Date.now() - time;
    let date = new Date(time);
<<<<<<< HEAD
    if(delta > -30000)
        return date.toTimeString().slice(null, 8);
=======
    let m = date.getMinutes();
    if(delta >= 0)
        return date.getHours() + ':' + ((m < 10) ? '0' : '') + m;
>>>>>>> 3b732711
    return date.toLocaleString();
}

/**
 * @typedef {Object} lastMessage
 * @property {string} [nick]
 * @property {string} [peerId]
 * @property {string} [dest]
 */

/** @type {lastMessage} */
let lastMessage = {};

/**
 * @param {string} peerId
 * @param {string} nick
 * @param {number} time
 * @param {string} kind
 * @param {string} message
 */
function addToChatbox(peerId, dest, nick, time, kind, message) {
    let userpass = getUserPass();
    let row = document.createElement('div');
    row.classList.add('message-row');
    let container = document.createElement('div');
    container.classList.add('message');
    row.appendChild(container);
    let footer = document.createElement('p');
    footer.classList.add('message-footer');
    if(!peerId)
        container.classList.add('message-system');
    if(userpass.username === nick)
        container.classList.add('message-sender');
    if(dest)
        container.classList.add('message-private');

    if(kind !== 'me') {
        let p = formatLines(message.split('\n'));
        if(lastMessage.nick !== (nick || null) ||
           lastMessage.peerId !== peerId ||
           lastMessage.dest !== (dest || null)) {
            let header = document.createElement('p');
            let user = document.createElement('span');
            user.textContent = dest ?
                `${nick||'(anon)'} \u2192 ${users[dest]||'(anon)'}` :
                (nick || '(anon)');
            user.classList.add('message-user');
            header.appendChild(user);
            header.classList.add('message-header');
            container.appendChild(header);
            if(time) {
                let tm = document.createElement('span');
                tm.textContent = formatTime(time);
                tm.classList.add('message-time');
                header.appendChild(tm);
            }
        }
        p.classList.add('message-content');
        container.appendChild(p);
        lastMessage.nick = (nick || null);
        lastMessage.peerId = peerId;
        lastMessage.dest = (dest || null);
        container.appendChild(footer);
    } else {
        let asterisk = document.createElement('span');
        asterisk.textContent = '*';
        asterisk.classList.add('message-me-asterisk');
        let user = document.createElement('span');
        user.textContent = nick || '(anon)';
        user.classList.add('message-me-user');
        let content = document.createElement('span');
        formatLine(message).forEach(elt => {
            content.appendChild(elt);
        });
        content.classList.add('message-me-content');
        container.appendChild(asterisk);
        container.appendChild(user);
        container.appendChild(content);
        container.classList.add('message-me');
        lastMessage = {};
    }

    let box = document.getElementById('box');
    box.appendChild(row);
    if(box.scrollHeight > box.clientHeight) {
        box.scrollTop = box.scrollHeight - box.clientHeight;
    }

    return message;
}

function clearChat() {
    lastMessage = {};
    document.getElementById('box').textContent = '';
}

/**
 * parseCommand splits a string into two space-separated parts.  The first
 * part may be quoted and may include backslash escapes.
 *
 * @param {string} line
 * @returns {string[]}
 */
function parseCommand(line) {
    let i = 0;
    while(i < line.length && line[i] === ' ')
        i++;
    let start = ' ';
    if(i < line.length && line[i] === '"' || line[i] === "'") {
        start = line[i];
        i++;
    }
    let first = "";
    while(i < line.length) {
        if(line[i] === start) {
            if(start !== ' ')
                i++;
            break;
        }
        if(line[i] === '\\' && i < line.length - 1)
            i++;
        first = first + line[i];
        i++;
    }

    while(i < line.length && line[i] === ' ')
        i++;
    return [first, line.slice(i)];
}

function handleInput() {
    let input = /** @type {HTMLTextAreaElement} */
        (document.getElementById('input'));
    let data = input.value;
    input.value = '';

    let message, me;

    if(data === '')
        return;

    if(data[0] === '/') {
        if(data.length > 1 && data[1] === '/') {
            message = data.substring(1);
            me = false;
        } else {
            let cmd, rest;
            let space = data.indexOf(' ');
            if(space < 0) {
                cmd = data;
                rest = '';
            } else {
                cmd = data.slice(0, space);
                rest = data.slice(space + 1);
            }

            switch(cmd) {
            case '/me':
                message = rest;
                me = true;
                break;
            case '/leave':
                serverConnection.close();
                return;
            case '/clear':
                if(!serverConnection.permissions.op) {
                    displayError("You're not an operator");
                    return;
                }
                serverConnection.groupAction('clearchat');
                return;
            case '/set':
                if(!rest) {
                    let settings = getSettings();
                    let s = "";
                    for(let key in settings)
                        s = s + `${key}: ${JSON.stringify(settings[key])}\n`
                    addToChatbox(null, null, null, Date.now(), null, s);
                    return;
                }
                let parsed = parseCommand(rest);
                let value;
                if(parsed[1]) {
                    try {
                        value = JSON.parse(parsed[1])
                    } catch(e) {
                        displayError(e);
                        return;
                    }
                } else {
                    value = true;
                }
                updateSetting(parsed[0], value);
                reflectSettings();
                return;
            case '/unset':
                delSetting(rest.trim());
                return;
            case '/lock':
            case '/unlock':
                if(!serverConnection.permissions.op) {
                    displayError("You're not an operator");
                    return;
                }
                serverConnection.groupAction(cmd.slice(1), rest);
                return;
            case '/record':
            case '/unrecord':
                if(!serverConnection.permissions.record) {
                    displayError("You're not allowed to record");
                    return;
                }
                serverConnection.groupAction(cmd.slice(1));
                return;
            case '/msg':
            case '/op':
            case '/unop':
            case '/kick':
            case '/present':
            case '/unpresent': {
                let parsed = parseCommand(rest);
                let id;
                if(parsed[0] in users) {
                    id = parsed[0];
                } else {
                    for(let i in users) {
                        if(users[i] === parsed[0]) {
                            id = i;
                            break;
                        }
                    }
                }
                if(!id) {
                    displayError('Unknown user ' + parsed[0]);
                    return;
                }
                if(cmd === '/msg') {
                    let username = getUsername();
                    serverConnection.chat(username, '', id, parsed[1]);
                    addToChatbox(serverConnection.id,
                                 id, username, Date.now(), '', parsed[1]);
                } else {
                    serverConnection.userAction(cmd.slice(1), id, parsed[1]);
                }
                return;
            }
            default:
                displayError('Uknown command ' + cmd);
                return;
            }
        }
    } else {
        message = data;
        me = false;
    }

    if(!serverConnection || !serverConnection.socket) {
        displayError("Not connected.");
        return;
    }

    let username = getUsername();
    try {
        serverConnection.chat(username, me ? 'me' : '', '', message);
    } catch(e) {
        console.error(e);
        displayError(e);
    }
}

document.getElementById('inputform').onsubmit = function(e) {
    e.preventDefault();
    handleInput();
};

document.getElementById('input').onkeypress = function(e) {
    if(e.key === 'Enter' && !e.ctrlKey && !e.shiftKey && !e.metaKey) {
        e.preventDefault();
        handleInput();
    }
};

function chatResizer(e) {
    e.preventDefault();
    let full_width = document.getElementById("mainrow").offsetWidth;
    let left = document.getElementById("left");
    let right = document.getElementById("right");

    let start_x = e.clientX;
    let start_width = left.offsetWidth;

    function start_drag(e) {
        let left_width = (start_width + e.clientX - start_x) * 100 / full_width;
        // set min chat width to 300px
        let min_left_width = 300 * 100 / full_width;
        if (left_width < min_left_width) {
          return;
        }
        left.style.flex = left_width.toString();
        right.style.flex = (100 - left_width).toString();
    }
    function stop_drag(e) {
        document.documentElement.removeEventListener(
            'mousemove', start_drag, false,
        );
        document.documentElement.removeEventListener(
            'mouseup', stop_drag, false,
        );
    }

    document.documentElement.addEventListener(
        'mousemove', start_drag, false,
    );
    document.documentElement.addEventListener(
        'mouseup', stop_drag, false,
    );
}

document.getElementById('resizer').addEventListener('mousedown', chatResizer, false);

/**
 * @param {unknown} message
 * @param {string} [level]
 */
function displayError(message, level) {
    if(!level)
        level = "error";

    var background = 'linear-gradient(to right, #e20a0a, #df2d2d)';
    var position = 'center';
    var gravity = 'top';

    switch(level) {
    case "info":
        background = 'linear-gradient(to right, #529518, #96c93d)';
        position = 'right';
        gravity = 'bottom';
        break;
    case "warning":
        background = "linear-gradient(to right, #edd800, #c9c200)";
        break;
    }

    /** @ts-ignore */
    Toastify({
        text: message,
        duration: 4000,
        close: true,
        position: position,
        gravity: gravity,
        backgroundColor: background,
        className: level,
    }).showToast();
}

/**
 * @param {unknown} message
 */
function displayWarning(message) {
    return displayError(message, "warning");
}

/**
 * @param {unknown} message
 */
function displayMessage(message) {
    return displayError(message, "info");
}

document.getElementById('userform').onsubmit = function(e) {
    e.preventDefault();
    let username = getInputElement('username').value.trim();
    let password = getInputElement('password').value;
    storeUserPass(username, password);
    serverConnect();
};

document.getElementById('disconnectbutton').onclick = function(e) {
    serverConnection.close();
    let user_box = document.getElementById('userDropdown');
    if (user_box.classList.contains("show")) {
      user_box.classList.toggle("show");
    }
};

function openNav() {
    document.getElementById("sidebarnav").style.width = "250px";
}

function closeNav() {
    document.getElementById("sidebarnav").style.width = "0";
}

document.getElementById('sidebarCollapse').onclick = function(e) {
    document.getElementById("left-sidebar").classList.toggle("active");
    document.getElementById("mainrow").classList.toggle("full-width-active");
};

document.getElementById('openside').onclick = function(e) {
      e.preventDefault();
      let sidewidth = document.getElementById("sidebarnav").style.width;
      if (sidewidth !== "0px" && sidewidth !== "") {
          closeNav();
          return;
      } else {
          openNav();
      }
};

document.getElementById('user').onclick = function(e) {
    e.preventDefault();
    document.getElementById("userDropdown").classList.toggle("show");
};


document.getElementById('clodeside').onclick = function(e) {
    e.preventDefault();
    closeNav();
};

document.getElementById('collapse-video').onclick = function(e) {
    e.preventDefault();
    if(!(this instanceof HTMLElement))
        throw new Error('Unexpected type for this');
    let width = window.innerWidth;
    let left = document.getElementById("left");
    if (left.style.display === "" || left.style.display === "none") {
      //left chat is hidden, we show the chat and hide collapse button
      left.style.display = "block";
      this.style.display = "";
    }
    if (width <= 768) {
      let user_box = document.getElementById('userDropdown');
      if (user_box.classList.contains("show")) {
        return;
      }
      // fixed div for small screen
      this.style.display = "";
      hideVideo(true);
      document.getElementById('switch-video').style.display = "block";
    }
};

document.getElementById('switch-video').onclick = function(e) {
    e.preventDefault();
    if(!(this instanceof HTMLElement))
        throw new Error('Unexpected type for this');
    showVideo();
    this.style.display = "";
    document.getElementById('collapse-video').style.display = "block";
};

document.getElementById('close-chat').onclick = function(e) {
  e.preventDefault();
  let left = document.getElementById("left");
  left.style.display = "none";
  document.getElementById('collapse-video').style.display = "block";
};

window.onclick = function(event) {
  let user_box = document.getElementById('userDropdown');
  if (user_box.classList.contains("show") && event.target.id != "user") {
      let parent = event.target;
      while (parent.id !== "main" && parent.id !== "userDropdown" &&
              parent.id !== "user" && parent.tagName !== "body") {
          parent = parent.parentNode;
      }
      if (parent.id !="userDropdown" && parent.id !== "user") {
          user_box.classList.toggle("show");
      }
  }
};

async function serverConnect() {
    serverConnection = new ServerConnection();
    serverConnection.onconnected = gotConnected;
    serverConnection.onclose = gotClose;
    serverConnection.ondownstream = gotDownStream;
    serverConnection.onuser = gotUser;
    serverConnection.onpermissions = gotPermissions;
    serverConnection.onchat = addToChatbox;
    serverConnection.onclearchat = clearChat;
    serverConnection.onusermessage = function(kind, message) {
        if(kind === 'error')
            displayError(`The server said: ${message}`);
        else
            displayWarning(`The server said: ${message}`);
    }
    let url = `ws${location.protocol === 'https:' ? 's' : ''}://${location.host}/ws`;
    try {
        await serverConnection.connect(url);
    } catch(e) {
        console.error(e);
        displayError(e.message ? e.message : "Couldn't connect to " + url);
    }
}

function start() {
    group = decodeURIComponent(location.pathname.replace(/^\/[a-z]*\//, ''));
    let title = group.charAt(0).toUpperCase() + group.slice(1);
    if(group !== '') {
        document.title = title;
        document.getElementById('title').textContent = title;
    }

    setMediaChoices(false).then(e => reflectSettings());

    document.getElementById("user").classList.add('invisible');
    document.getElementById("login-container").classList.remove('invisible');
}

start();<|MERGE_RESOLUTION|>--- conflicted
+++ resolved
@@ -1395,14 +1395,9 @@
 function formatTime(time) {
     let delta = Date.now() - time;
     let date = new Date(time);
-<<<<<<< HEAD
+    let m = date.getMinutes();
     if(delta > -30000)
-        return date.toTimeString().slice(null, 8);
-=======
-    let m = date.getMinutes();
-    if(delta >= 0)
         return date.getHours() + ':' + ((m < 10) ? '0' : '') + m;
->>>>>>> 3b732711
     return date.toLocaleString();
 }
 
